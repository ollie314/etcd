--- conflicted
+++ resolved
@@ -90,12 +90,9 @@
 const (
 	ELECTIONTIMTOUT  = 200 * time.Millisecond
 	HEARTBEATTIMEOUT = 50 * time.Millisecond
+	
 	// Timeout for internal raft http connection
-<<<<<<< HEAD
 	// The original timeout for http is 45 seconds 
-=======
-	// The origin timeout for http is 45 seconds
->>>>>>> a131632d
 	// which is too long for our usage.
 	HTTPTIMEOUT = time.Second
 )
